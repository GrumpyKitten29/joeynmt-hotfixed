name: "my_experiment"

data: # specify your data here
    src: "de"                       # src language: expected suffix of train files, e.g. "train.de"
    trg: "en"                       # trg language
    train: "test/data/toy/train"    # training data
    dev: "test/data/toy/dev"        # development data for validation
    test: "test/data/toy/test"      # test data for testing final model; optional
    level: "word"                   # segmentation level: either "word", "bpe" or "char"
    lowercase: True                 # lowercase the data, also for validation
    max_sent_length: 30             # filter out longer sentences from training (src+trg)
    src_voc_min_freq: 1             # src minimum frequency for a token to become part of the vocabulary
    src_voc_limit: 101              # src vocabulary only includes this many most frequent tokens, default: unlimited
    trg_voc_min_freq: 1             # trg minimum frequency for a token to become part of the vocabulary
    trg_voc_limit: 102              # trg vocabulary only includes this many most frequent tokens, default: unlimited
    #src_vocab: "my_model/src_vocab.txt"  # if specified, load a vocabulary from this file
    #trg_vocab: "my_model/trg_vocab.txt"  # one token per line, line number is index

testing:                            # specify which inference algorithm to use for testing (for validation it's always greedy decoding)
    beam_size: 5                    # size of the beam for beam search
    alpha: 1.0                      # length penalty for beam search

training:                           # specify training details here
    #load_model: "models/transformer/60.ckpt" # if given, load a pre-trained model from this checkpoint
    reset_best_ckpt: False          # if True, reset the tracking of the best checkpoint and scores. Use for domain adaptation or fine-tuning with new metrics or dev data.
    reset_scheduler: False          # if True, overwrite scheduler in loaded checkpoint with parameters specified in this config. Use for domain adaptation or fine-tuning.
    reset_optimizer: False          # if True, overwrite optimizer in loaded checkpoint with parameters specified in this config. Use for domain adaptation or fine-tuning.
    random_seed: 42                 # set this seed to make training deterministic
    optimizer: "adam"               # choices: "sgd", "adam", "adadelta", "adagrad", "rmsprop", default is SGD
    adam_betas: [0.9, 0.98]         # beta parameters for Adam. These are the defaults. Typically these are different for Transformer models.
    learning_rate: 0.001            # initial learning rate, default: 3.0e-4
    learning_rate_min: 0.000001     # stop learning when learning rate is reduced below this threshold, default: 1.0e-8
    learning_rate_factor: 0.5       # factor for Noam scheduler (used with Transformer)
    learning_rate_warmup: 1000      # warmup steps for Noam scheduler (used with Transformer)
    #clip_grad_val: 1.0             # for Transformer do not clip (so leave commented out)
    #clip_grad_norm: 1.0            # for Transformer do not clip (so leave commented out)
    weight_decay: 0.                # l2 regularization, default: 0
    batch_size: 250                 # mini-batch size as number of sentences (when batch_type is "sentence"; default) or total number of tokens (when batch_type is "token")
    batch_type: "token"             # create batches with sentences ("sentence", default) or tokens ("token")
    batch_multiplier: 1             # increase the effective batch size with values >1 to batch_multiplier*batch_size without increasing memory consumption by making updates only every batch_multiplier batches
<<<<<<< HEAD
    normalization: "batch"          # loss normalization of a mini-batch, default: "batch" (by number of sequences in batch), other options: "tokens" (by number of tokens in batch), "sum" (don't normalize, sum up loss)
    scheduling: "noam"              # learning rate scheduling, optional, if not specified stays constant, options: "plateau", "exponential", "decaying", "noam" (for Transformer), "warmupexponentialdecay"
    epochs: 10                      # train for this many epochs
=======
    scheduling: "noam"              # learning rate scheduling, optional, if not specified stays constant, options: "plateau", "exponential", "decaying", "noam" (for Transformer), "warmupexponentialdecay"
    epochs: 10                       # train for this many epochs
>>>>>>> e2171e27
    validation_freq: 100            # validate after this many updates (number of mini-batches), default: 1000
    logging_freq: 10                # log the training progress after this many updates, default: 100
    eval_metric: "bleu"             # validation metric, default: "bleu", other options: "chrf", "token_accuracy", "sequence_accuracy"
    early_stopping_metric: "loss"   # when a new high score on this metric is achieved, a checkpoint is written, when "eval_metric" (default) is maximized, when "loss" or "ppl" is minimized
    model_dir: "models/transformer" # directory where models and validation results are stored, required
    overwrite: True                 # overwrite existing model directory, default: False. Do not set to True unless for debugging!
    shuffle: True                   # shuffle the training data, default: True
    use_cuda: False                 # use CUDA for acceleration on GPU, required. Set to False when working on CPU.
    max_output_length: 31           # maximum output length for decoding, default: None. If set to None, allow sentences of max 1.5*src length
    print_valid_sents: [0, 1, 2]    # print this many validation sentences during each validation run, default: [0, 1, 2]
    keep_last_ckpts: 3              # keep this many of the latest checkpoints, if -1: all of them, default: 5
    label_smoothing: 0.0            # label smoothing: reference tokens will have 1-label_smoothing probability instead of 1, rest of probability mass is uniformly distributed over the rest of the vocabulary, default: 0.0 (off)

model:                              # specify your model architecture here
    initializer: "xavier"           # initializer for all trainable weights (xavier, zeros, normal, uniform)
    init_gain: 1.0                  # gain for Xavier initializer (default: 1.0)
    bias_initializer: "zeros"       # initializer for bias terms (xavier, zeros, normal, uniform)
    embed_initializer: "xavier"     # initializer for embeddings (xavier, zeros, normal, uniform)
    embed_init_gain: 1.0            # gain for Xavier initializer for embeddings (default: 1.0)
    tied_embeddings: False          # tie src and trg embeddings, only applicable if vocabularies are the same, default: False
    tied_softmax: True
    encoder:
        type: "transformer"          # encoder type: "recurrent" for LSTM or GRU, or "transformer" for a Transformer
        num_layers: 3               # number of layers
        num_heads: 4                # number of transformer heads
        embeddings:
            embedding_dim: 64       # size of embeddings (for Transformer set equal to hidden_size)
            scale: True             # scale the embeddings by sqrt of their size, default: False
            freeze: False           # if True, embeddings are not updated during training
        hidden_size: 64             # size of hidden layer; must be divisible by number of heads
        ff_size: 128                # size of position-wise feed-forward layer
        dropout: 0.1                # apply dropout to the inputs to the RNN, default: 0.0
        freeze: False               # if True, encoder parameters are not updated during training (does not include embedding parameters)
    decoder:
        type: "transformer"         # decoder type: "recurrent" for LSTM or GRU, or "transformer" for a Transformer
        num_layers: 3               # number of layers
        num_heads: 4                # number of transformer heads
        embeddings:
            embedding_dim: 64
            scale: True
            freeze: False           # if True, embeddings are not updated during training
        hidden_size: 64             # size of hidden layer; must be divisible by number of heads
        ff_size: 128                # size of position-wise feed-forward layer
        dropout: 0.1
        freeze: False<|MERGE_RESOLUTION|>--- conflicted
+++ resolved
@@ -38,14 +38,9 @@
     batch_size: 250                 # mini-batch size as number of sentences (when batch_type is "sentence"; default) or total number of tokens (when batch_type is "token")
     batch_type: "token"             # create batches with sentences ("sentence", default) or tokens ("token")
     batch_multiplier: 1             # increase the effective batch size with values >1 to batch_multiplier*batch_size without increasing memory consumption by making updates only every batch_multiplier batches
-<<<<<<< HEAD
     normalization: "batch"          # loss normalization of a mini-batch, default: "batch" (by number of sequences in batch), other options: "tokens" (by number of tokens in batch), "sum" (don't normalize, sum up loss)
     scheduling: "noam"              # learning rate scheduling, optional, if not specified stays constant, options: "plateau", "exponential", "decaying", "noam" (for Transformer), "warmupexponentialdecay"
     epochs: 10                      # train for this many epochs
-=======
-    scheduling: "noam"              # learning rate scheduling, optional, if not specified stays constant, options: "plateau", "exponential", "decaying", "noam" (for Transformer), "warmupexponentialdecay"
-    epochs: 10                       # train for this many epochs
->>>>>>> e2171e27
     validation_freq: 100            # validate after this many updates (number of mini-batches), default: 1000
     logging_freq: 10                # log the training progress after this many updates, default: 100
     eval_metric: "bleu"             # validation metric, default: "bleu", other options: "chrf", "token_accuracy", "sequence_accuracy"
