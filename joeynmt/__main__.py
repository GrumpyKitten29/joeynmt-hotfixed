import argparse

from joeynmt.training import train
from joeynmt.prediction import test
from joeynmt.prediction import translate


def main():
    ap = argparse.ArgumentParser("Joey NMT")

    ap.add_argument("mode", choices=["train", "test", "translate"],
                    help="train a model or test or translate")

    ap.add_argument("config_path", type=str,
                    help="path to YAML config file")

    ap.add_argument("--ckpt", type=str,
                    help="checkpoint for prediction")

    ap.add_argument("--output_path", type=str,
                    help="path for saving translation output")

    ap.add_argument("--save_attention", action="store_true",
                    help="save attention visualizations")

<<<<<<< HEAD
    ap.add_argument("-t", "--skip_test", action="store_true",
                    help="Skip test after training")
=======
    ap.add_argument("-n", "--nbest", type=int, default=1,
                    help="Display n-best candidates when translating")
>>>>>>> 242090f4

    args = ap.parse_args()

    if args.mode == "train":
        train(cfg_file=args.config_path, skip_test=args.skip_test)
    elif args.mode == "test":
        test(cfg_file=args.config_path, ckpt=args.ckpt,
             output_path=args.output_path, save_attention=args.save_attention)
    elif args.mode == "translate":
        translate(cfg_file=args.config_path, ckpt=args.ckpt,
                  output_path=args.output_path,
                  n_best=args.nbest)
    else:
        raise ValueError("Unknown mode")


if __name__ == "__main__":
    main()<|MERGE_RESOLUTION|>--- conflicted
+++ resolved
@@ -23,13 +23,11 @@
     ap.add_argument("--save_attention", action="store_true",
                     help="save attention visualizations")
 
-<<<<<<< HEAD
     ap.add_argument("-t", "--skip_test", action="store_true",
                     help="Skip test after training")
-=======
+
     ap.add_argument("-n", "--nbest", type=int, default=1,
                     help="Display n-best candidates when translating")
->>>>>>> 242090f4
 
     args = ap.parse_args()
 
