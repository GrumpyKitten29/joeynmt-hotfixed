--- conflicted
+++ resolved
@@ -781,11 +781,7 @@
             self.best_ckpt_iter = best_ckpt_iter  # store iteration point of best ckpt
             self.best_ckpt_score = best_ckpt_score  # initial values for best scores
             self.minimize_metric = minimize_metric  # minimize or maximize score
-<<<<<<< HEAD
-            self.total_tokens = total_tokens  # number of correct tokens seen so far
-=======
             self.total_correct = total_correct  # number of correct tokens seen so far
->>>>>>> a38cc3ea
 
         def is_best(self, score):
             if self.minimize_metric:
