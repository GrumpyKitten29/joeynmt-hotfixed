# coding: utf-8
"""
Module to implement training loss
"""

import torch
from torch import nn, Tensor
from torch.autograd import Variable


class XentLoss(nn.Module):
    """
    Cross-Entropy Loss with optional label smoothing
    """

    def __init__(self, pad_index: int, smoothing: float = 0.0):
        super().__init__()
        self.smoothing = smoothing
        self.pad_index = pad_index
        if self.smoothing <= 0.0:
            # standard xent loss
            self.criterion = nn.NLLLoss(ignore_index=self.pad_index,
                                        reduction='sum')
        else:
            # custom label-smoothed loss, computed with KL divergence loss
            self.criterion = nn.KLDivLoss(reduction='sum')

    def _smooth_targets(self, targets: Tensor, vocab_size: int):
        """
        Smooth target distribution. All non-reference words get uniform
        probability mass according to "smoothing".

        :param targets: target indices, batch*seq_len
        :param vocab_size: size of the output vocabulary
        :return: smoothed target distributions, batch*seq_len x vocab_size
        """
        # batch*seq_len x vocab_size
        smooth_dist = targets.new_zeros((targets.size(0), vocab_size)).float()
        # fill distribution uniformly with smoothing
        smooth_dist.fill_(self.smoothing / (vocab_size - 2))
        # assign true label the probability of 1-smoothing ("confidence")
        smooth_dist.scatter_(1, targets.unsqueeze(1).data, 1.0-self.smoothing)
        # give padding probability of 0 everywhere
        smooth_dist[:, self.pad_index] = 0
        # masking out padding area (sum of probabilities for padding area = 0)
<<<<<<< HEAD
        padding_positions = torch.nonzero(targets.data == self.pad_index, as_tuple=False)
=======
        padding_positions = torch.nonzero(targets.data == self.pad_index,
            as_tuple=False)
>>>>>>> e2b5ff88
        # pylint: disable=len-as-condition
        if len(padding_positions) > 0:
            smooth_dist.index_fill_(0, padding_positions.squeeze(), 0.0)
        return Variable(smooth_dist, requires_grad=False)

    # pylint: disable=arguments-differ
    def forward(self, log_probs, targets):
        """
        Compute the cross-entropy between logits and targets.

        If label smoothing is used, target distributions are not one-hot, but
        "1-smoothing" for the correct target token and the rest of the
        probability mass is uniformly spread across the other tokens.

        :param log_probs: log probabilities as predicted by model
        :param targets: target indices
        :return:
        """
        if self.smoothing > 0:
            targets = self._smooth_targets(
                targets=targets.contiguous().view(-1),
                vocab_size=log_probs.size(-1))
            # targets: distributions with batch*seq_len x vocab_size
            assert log_probs.contiguous().view(-1, log_probs.size(-1)).shape \
                == targets.shape
        else:
            # targets: indices with batch*seq_len
            targets = targets.contiguous().view(-1)
        loss = self.criterion(
            log_probs.contiguous().view(-1, log_probs.size(-1)), targets)
        return loss<|MERGE_RESOLUTION|>--- conflicted
+++ resolved
@@ -43,12 +43,8 @@
         # give padding probability of 0 everywhere
         smooth_dist[:, self.pad_index] = 0
         # masking out padding area (sum of probabilities for padding area = 0)
-<<<<<<< HEAD
-        padding_positions = torch.nonzero(targets.data == self.pad_index, as_tuple=False)
-=======
         padding_positions = torch.nonzero(targets.data == self.pad_index,
             as_tuple=False)
->>>>>>> e2b5ff88
         # pylint: disable=len-as-condition
         if len(padding_positions) > 0:
             smooth_dist.index_fill_(0, padding_positions.squeeze(), 0.0)
